# (C) Datadog, Inc. 2013-2017
# (C) Brett Langdon <brett@blangdon.com> 2013
# All rights reserved
# Licensed under Simplified BSD License (see LICENSE)

# stdlib
import re
import time
import urllib
import urlparse
from collections import defaultdict

# 3p
import requests
from requests.exceptions import RequestException

# project
from checks import AgentCheck
from config import _is_affirmative

EVENT_TYPE = SOURCE_TYPE_NAME = 'rabbitmq'
EXCHANGE_TYPE = 'exchanges'
QUEUE_TYPE = 'queues'
NODE_TYPE = 'nodes'
CONNECTION_TYPE = 'connections'
MAX_DETAILED_EXCHANGES = 50
MAX_DETAILED_QUEUES = 200
MAX_DETAILED_NODES = 100
# Post an event in the stream when the number of queues or nodes to
# collect is above 90% of the limit:
ALERT_THRESHOLD = 0.9
EXCHANGE_ATTRIBUTES = [
    # Path, Name, Operation
    ('message_stats/ack', 'messages.ack.count', float),
    ('message_stats/ack_details/rate', 'messages.ack.rate', float),

    ('message_stats/confirm', 'messages.confirm.count', float),
    ('message_stats/confirm_details/rate', 'messages.confirm.rate', float),

    ('message_stats/deliver_get', 'messages.deliver_get.count', float),
    ('message_stats/deliver_get_details/rate', 'messages.deliver_get.rate', float),

    ('message_stats/publish', 'messages.publish.count', float),
    ('message_stats/publish_details/rate', 'messages.publish.rate', float),

    ('message_stats/publish_in', 'messages.publish_in.count', float),
    ('message_stats/publish_in_details/rate', 'messages.publish_in.rate', float),

    ('message_stats/publish_out', 'messages.publish_out.count', float),
    ('message_stats/publish_out_details/rate', 'messages.publish_out.rate', float),

    ('message_stats/return_unroutable', 'messages.return_unroutable.count', float),
    ('message_stats/return_unroutable_details/rate', 'messages.return_unroutable.rate', float),

    ('message_stats/redeliver', 'messages.redeliver.count', float),
    ('message_stats/redeliver_details/rate', 'messages.redeliver.rate', float),
]
QUEUE_ATTRIBUTES = [
    # Path, Name, Operation
    ('active_consumers', 'active_consumers', float),
    ('consumers', 'consumers', float),
    ('consumer_utilisation', 'consumer_utilisation', float),

    ('memory', 'memory', float),

    ('messages', 'messages', float),
    ('messages_details/rate', 'messages.rate', float),

    ('messages_ready', 'messages_ready', float),
    ('messages_ready_details/rate', 'messages_ready.rate', float),

    ('messages_unacknowledged', 'messages_unacknowledged', float),
    ('messages_unacknowledged_details/rate', 'messages_unacknowledged.rate', float),

    ('message_stats/ack', 'messages.ack.count', float),
    ('message_stats/ack_details/rate', 'messages.ack.rate', float),

    ('message_stats/deliver', 'messages.deliver.count', float),
    ('message_stats/deliver_details/rate', 'messages.deliver.rate', float),

    ('message_stats/deliver_get', 'messages.deliver_get.count', float),
    ('message_stats/deliver_get_details/rate', 'messages.deliver_get.rate', float),

    ('message_stats/publish', 'messages.publish.count', float),
    ('message_stats/publish_details/rate', 'messages.publish.rate', float),

    ('message_stats/redeliver', 'messages.redeliver.count', float),
    ('message_stats/redeliver_details/rate', 'messages.redeliver.rate', float),
]

NODE_ATTRIBUTES = [
    ('fd_used', 'fd_used', float),
    ('disk_free', 'disk_free', float),
    ('mem_used', 'mem_used', float),
    ('run_queue', 'run_queue', float),
    ('sockets_used', 'sockets_used', float),
    ('partitions', 'partitions', len),
    ('running', 'running', float),
    ('mem_alarm', 'mem_alarm', float),
    ('disk_free_alarm', 'disk_alarm', float),
]

ATTRIBUTES = {
    EXCHANGE_TYPE: EXCHANGE_ATTRIBUTES,
    QUEUE_TYPE: QUEUE_ATTRIBUTES,
    NODE_TYPE: NODE_ATTRIBUTES,
}

TAG_PREFIX = 'rabbitmq'
TAGS_MAP = {
    EXCHANGE_TYPE: {
        'name': 'exchange',
        'vhost': 'vhost',
        'exchange_family': 'exchange_family',
    },
    QUEUE_TYPE: {
        'node': 'node',
        'name': 'queue',
        'vhost': 'vhost',
        'policy': 'policy',
        'queue_family': 'queue_family',
    },
    NODE_TYPE: {
        'name': 'node',
    }
}

METRIC_SUFFIX = {
    EXCHANGE_TYPE: "exchange",
    QUEUE_TYPE: "queue",
    NODE_TYPE: "node",
}


class RabbitMQException(Exception):
    pass


class RabbitMQ(AgentCheck):

    """This check is for gathering statistics from the RabbitMQ
    Management Plugin (http://www.rabbitmq.com/management.html)
    """

    def __init__(self, name, init_config, agentConfig, instances=None):
        AgentCheck.__init__(self, name, init_config, agentConfig, instances)
        self.already_alerted = []
        self.cached_vhosts = {} # this is used to send CRITICAL rabbitmq.aliveness check if the server goes down

    def _get_config(self, instance):
        # make sure 'rabbitmq_api_url' is present and get parameters
        base_url = instance.get('rabbitmq_api_url', None)
        if not base_url:
            raise Exception('Missing "rabbitmq_api_url" in RabbitMQ config.')
        if not base_url.endswith('/'):
            base_url += '/'
        username = instance.get('rabbitmq_user', 'guest')
        password = instance.get('rabbitmq_pass', 'guest')
        custom_tags = instance.get('tags', [])
        parsed_url = urlparse.urlparse(base_url)
        if not parsed_url.scheme:
            self.log.warning('The rabbit url did not include a protocol, assuming http')
            # urlparse.urljoin cannot add a protocol to the rest of the url for some reason.
            # This still leaves the potential for errors, but such urls would never have been valid, either
            # and it's not likely to be useful to attempt to catch all possible mistakes people could make
            base_url = 'http://' + base_url
            parsed_url = urlparse.urlparse(base_url)

        ssl_verify = _is_affirmative(instance.get('ssl_verify', True))
        if not ssl_verify and parsed_url.scheme == 'https':
            self.log.warning('Skipping SSL cert validation for %s based on configuration.' % (base_url))

        # Limit of queues/nodes to collect metrics from
        max_detailed = {
            EXCHANGE_TYPE: int(instance.get('max_detailed_exchanges', MAX_DETAILED_EXCHANGES)),
            QUEUE_TYPE: int(instance.get('max_detailed_queues', MAX_DETAILED_QUEUES)),
            NODE_TYPE: int(instance.get('max_detailed_nodes', MAX_DETAILED_NODES)),
        }

        # List of queues/nodes to collect metrics from
        specified = {
            EXCHANGE_TYPE: {
                'explicit': instance.get('exchanges', []),
                'regexes': instance.get('exchanges_regexes', []),
            },
            QUEUE_TYPE: {
                'explicit': instance.get('queues', []),
                'regexes': instance.get('queues_regexes', []),
            },
            NODE_TYPE: {
                'explicit': instance.get('nodes', []),
                'regexes': instance.get('nodes_regexes', []),
            },
        }

        for object_type, filters in specified.iteritems():
            for filter_type, filter_objects in filters.iteritems():
                if type(filter_objects) != list:
                    raise TypeError(
                        "{0} / {0}_regexes parameter must be a list".format(object_type))

        auth = (username, password)

        return base_url, max_detailed, specified, auth, ssl_verify, custom_tags

    def _get_vhosts(self, instance, base_url, auth=None, ssl_verify=True):
        vhosts = instance.get('vhosts')

        if not vhosts:
            # Fetch a list of _all_ vhosts from the API.
            vhosts_url = urlparse.urljoin(base_url, 'vhosts')
            vhost_proxy = self.get_instance_proxy(instance, vhosts_url)
            vhosts_response = self._get_data(vhosts_url, auth=auth, ssl_verify=ssl_verify, proxies=vhost_proxy)
            vhosts = [v['name'] for v in vhosts_response]

        return vhosts

    def check(self, instance):
        base_url, max_detailed, specified, auth, ssl_verify, custom_tags = self._get_config(instance)
        try:
            vhosts, limit_vhosts = self._get_vhosts(instance, base_url, auth=auth, ssl_verify=ssl_verify)
            self.cached_vhosts[base_url] = vhosts

            limit_vhosts = []
            if self._limit_vhosts(instance):
                limit_vhosts = vhosts

            # Generate metrics from the status API.
<<<<<<< HEAD
            self.get_stats(instance, base_url, QUEUE_TYPE, max_detailed[QUEUE_TYPE], specified[QUEUE_TYPE], limit_vhosts,
                           custom_tags, auth=auth, ssl_verify=ssl_verify)
            self.get_stats(instance, base_url, NODE_TYPE, max_detailed[NODE_TYPE], specified[NODE_TYPE], limit_vhosts,
                           custom_tags, auth=auth, ssl_verify=ssl_verify)
=======
            self.get_stats(instance, base_url, EXCHANGE_TYPE, max_detailed[EXCHANGE_TYPE], specified[EXCHANGE_TYPE], custom_tags,
                           auth=auth, ssl_verify=ssl_verify)
            self.get_stats(instance, base_url, QUEUE_TYPE, max_detailed[QUEUE_TYPE], specified[QUEUE_TYPE], custom_tags,
                           auth=auth, ssl_verify=ssl_verify)
            self.get_stats(instance, base_url, NODE_TYPE, max_detailed[NODE_TYPE], specified[NODE_TYPE], custom_tags,
                           auth=auth, ssl_verify=ssl_verify)
>>>>>>> 55780383

            self.get_connections_stat(instance, base_url, CONNECTION_TYPE, vhosts, limit_vhosts, custom_tags,
                           auth=auth, ssl_verify=ssl_verify)

            # Generate a service check from the aliveness API. In the case of an invalid response
            # code or unparseable JSON this check will send no data.
            self._check_aliveness(instance, base_url, vhosts, custom_tags, auth=auth, ssl_verify=ssl_verify)

            # Generate a service check for the service status.
            self.service_check('rabbitmq.status', AgentCheck.OK, custom_tags)

        except RabbitMQException as e:
            msg = "Error executing check: {}".format(e)
            self.service_check('rabbitmq.status', AgentCheck.CRITICAL, custom_tags, message=msg)
            self.log.error(msg)

            # tag every vhost as CRITICAL or they would keep the latest value, OK, in case the RabbitMQ server goes down
            self.log.error("error while contacting rabbitmq (%s), setting aliveness to CRITICAL for vhosts: %s" % (base_url, self.cached_vhosts))
            for vhost in self.cached_vhosts.get(base_url, []):
                self.service_check('rabbitmq.aliveness', AgentCheck.CRITICAL, ['vhost:%s' % vhost] + custom_tags, message=u"Could not contact aliveness API")

    def _get_data(self, url, auth=None, ssl_verify=True, proxies={}):
        try:
            r = requests.get(url, auth=auth, proxies=proxies, timeout=self.default_integration_http_timeout, verify=ssl_verify)
            r.raise_for_status()
            return r.json()
        except RequestException as e:
            raise RabbitMQException('Cannot open RabbitMQ API url: {} {}'.format(url, str(e)))
        except ValueError as e:
            raise RabbitMQException('Cannot parse JSON response from API url: {} {}'.format(url, str(e)))

    def _filter_list(self, data, explicit_filters, regex_filters, object_type, tag_families):
        if explicit_filters or regex_filters:
            matching_lines = []
            for data_line in data:
                name = data_line.get("name")
                if name in explicit_filters:
                    matching_lines.append(data_line)
                    explicit_filters.remove(name)
                    continue

                match_found = False
                for p in regex_filters:
                    match = re.search(p, name)
                    if match:
                        if _is_affirmative(tag_families) and match.groups():
                            if object_type == QUEUE_TYPE:
                                data_line["queue_family"] = match.groups()[0]
                            if object_type == EXCHANGE_TYPE:
                                data_line["exchange_family"] = match.groups()[0]
                        matching_lines.append(data_line)
                        match_found = True
                        break

                if match_found:
                    continue

                # Absolute names work only for queues and exchanges
                if object_type != QUEUE_TYPE and object_type != EXCHANGE_TYPE:
                    continue
                absolute_name = '%s/%s' % (data_line.get("vhost"), name)
                if absolute_name in explicit_filters:
                    matching_lines.append(data_line)
                    explicit_filters.remove(absolute_name)
                    continue

                for p in regex_filters:
                    match = re.search(p, absolute_name)
                    if match:
                        if _is_affirmative(tag_families) and match.groups():
                            if object_type == QUEUE_TYPE:
                                data_line["queue_family"] = match.groups()[0]
                            if object_type == EXCHANGE_TYPE:
                                data_line["exchange_family"] = match.groups()[0]
                        matching_lines.append(data_line)
                        match_found = True
                        break
                if match_found:
                    continue
            return matching_lines
        return data

    def _get_tags(self, data, object_type, custom_tags):
        tags = []
        tag_list = TAGS_MAP[object_type]
        for t in tag_list:
            tag = data.get(t)
            if tag:
                # FIXME 6.x: remove this suffix or unify (sc doesn't have it)
                tags.append('%s_%s:%s' % (TAG_PREFIX, tag_list[t], tag))
        return tags + custom_tags

    def get_stats(self, instance, base_url, object_type, max_detailed, filters, vhosts, custom_tags, auth=None, ssl_verify=True):
        """
        instance: the check instance
        base_url: the url of the rabbitmq management api (e.g. http://localhost:15672/api)
        object_type: either QUEUE_TYPE or NODE_TYPE or EXCHANGE_TYPE
        max_detailed: the limit of objects to collect for this type
        filters: explicit or regexes filters of specified queues or nodes (specified in the yaml file)
        """
        instance_proxy = self.get_instance_proxy(instance, base_url)
        # Make a copy of this list as we will remove items from it at each
        # iteration
        explicit_filters = list(filters['explicit'])
        regex_filters = filters['regexes']

        data = []

        # only do this if vhosts were specified,
        # otherwise it'll just be making more queries for the same data
        if limit_vhosts and object_type == QUEUE_TYPE:
            for vhost in limit_vhosts:
                url = '{}/{}'.format(object_type, urllib.quote_plus(vhost))
                try:
                    data += self._get_data(urlparse.urljoin(base_url, url), auth=auth,
                                            ssl_verify=ssl_verify, proxies=instance_proxy)
                except Exception as e:
                    self.log.debug("Couldn't grab queue data from vhost, {}: {}".format(vhost, e))
        else:
            data = self._get_data(urlparse.urljoin(base_url, object_type), auth=auth,
                              ssl_verify=ssl_verify, proxies=instance_proxy)

        """ data is a list of nodes or queues:
        data = [
            {'status': 'running', 'node': 'rabbit@host', 'name': 'queue1', 'consumers': 0, 'vhost': '/', 'backing_queue_status': {'q1': 0, 'q3': 0, 'q2': 0, 'q4': 0, 'avg_ack_egress_rate': 0.0, 'ram_msg_count': 0, 'ram_ack_count': 0, 'len': 0, 'persistent_count': 0, 'target_ram_count': 'infinity', 'next_seq_id': 0, 'delta': ['delta', 'undefined', 0, 'undefined'], 'pending_acks': 0, 'avg_ack_ingress_rate': 0.0, 'avg_egress_rate': 0.0, 'avg_ingress_rate': 0.0}, 'durable': True, 'idle_since': '2013-10-03 13:38:18', 'exclusive_consumer_tag': '', 'arguments': {}, 'memory': 10956, 'policy': '', 'auto_delete': False},
            {'status': 'running', 'node': 'rabbit@host, 'name': 'queue10', 'consumers': 0, 'vhost': '/', 'backing_queue_status': {'q1': 0, 'q3': 0, 'q2': 0, 'q4': 0, 'avg_ack_egress_rate': 0.0, 'ram_msg_count': 0, 'ram_ack_count': 0, 'len': 0, 'persistent_count': 0, 'target_ram_count': 'infinity', 'next_seq_id': 0, 'delta': ['delta', 'undefined', 0, 'undefined'], 'pending_acks': 0, 'avg_ack_ingress_rate': 0.0, 'avg_egress_rate': 0.0, 'avg_ingress_rate': 0.0}, 'durable': True, 'idle_since': '2013-10-03 13:38:18', 'exclusive_consumer_tag': '', 'arguments': {}, 'memory': 10956, 'policy': '', 'auto_delete': False},
            {'status': 'running', 'node': 'rabbit@host', 'name': 'queue11', 'consumers': 0, 'vhost': '/', 'backing_queue_status': {'q1': 0, 'q3': 0, 'q2': 0, 'q4': 0, 'avg_ack_egress_rate': 0.0, 'ram_msg_count': 0, 'ram_ack_count': 0, 'len': 0, 'persistent_count': 0, 'target_ram_count': 'infinity', 'next_seq_id': 0, 'delta': ['delta', 'undefined', 0, 'undefined'], 'pending_acks': 0, 'avg_ack_ingress_rate': 0.0, 'avg_egress_rate': 0.0, 'avg_ingress_rate': 0.0}, 'durable': True, 'idle_since': '2013-10-03 13:38:18', 'exclusive_consumer_tag': '', 'arguments': {}, 'memory': 10956, 'policy': '', 'auto_delete': False},
            ...
        ]
        """
        if len(explicit_filters) > max_detailed:
            raise Exception(
                "The maximum number of %s you can specify is %d." % (object_type, max_detailed))

        # a list of queues/nodes is specified. We process only those
        data = self._filter_list(data, explicit_filters, regex_filters, object_type, instance.get("tag_families", False))

        # if no filters are specified, check everything according to the limits
        if len(data) > ALERT_THRESHOLD * max_detailed:
            # Post a message on the dogweb stream to warn
            self.alert(base_url, max_detailed, len(data), object_type, custom_tags)

        if len(data) > max_detailed:
            # Display a warning in the info page
            self.warning(
                "Too many items to fetch. You must choose the %s you are interested in by editing the rabbitmq.yaml configuration file or get in touch with Datadog Support" % object_type)

        for data_line in data[:max_detailed]:
            # We truncate the list if it's above the limit
            self._get_metrics(data_line, object_type, custom_tags)


        # get a list of the number of bindings on a given queue
        # /api/queues/vhost/name/bindings
        if object_type is QUEUE_TYPE:
            self._get_queue_bindings_metrics(base_url, custom_tags, data, instance_proxy,
                                            instance, object_type, auth, ssl_verify)

    def _get_metrics(self, data, object_type, custom_tags):
        tags = self._get_tags(data, object_type, custom_tags)
        for attribute, metric_name, operation in ATTRIBUTES[object_type]:
            # Walk down through the data path, e.g. foo/bar => d['foo']['bar']
            root = data
            keys = attribute.split('/')
            for path in keys[:-1]:
                root = root.get(path, {})

            value = root.get(keys[-1], None)
            if value is not None:
                try:
                    self.gauge('rabbitmq.%s.%s' % (
                        METRIC_SUFFIX[object_type], metric_name), operation(value), tags=tags)
                except ValueError:
                    self.log.debug("Caught ValueError for %s %s = %s  with tags: %s" % (
                        METRIC_SUFFIX[object_type], attribute, value, tags))

    def _get_queue_bindings_metrics(self, base_url, custom_tags, data, instance_proxy,
                                    instance, object_type, auth=None, ssl_verify=True):
        for item in data:
            vhost = item['vhost']
            tags = self._get_tags(item, object_type, custom_tags)
            url = '{}/{}/{}/bindings'.format(QUEUE_TYPE, urllib.quote_plus(vhost), item['name'])
            bindings_count = len(self._get_data(urlparse.urljoin(base_url, url), auth=auth,
                    ssl_verify=ssl_verify, proxies=instance_proxy))

            self.gauge('rabbitmq.queue.bindings.count', bindings_count, tags)

    def get_connections_stat(self, instance, base_url, object_type, vhosts, limit_vhosts, custom_tags, auth=None, ssl_verify=True):
        """
        Collect metrics on currently open connection per vhost.
        """
        instance_proxy = self.get_instance_proxy(instance, base_url)

        grab_all_data = True

        if limit_vhosts:
            grab_all_data = False
            data = []
            for vhost in vhosts:
                url = "vhosts/{}/{}".format(urllib.quote_plus(vhost), object_type)
                try:
                    data += self._get_data(urlparse.urljoin(base_url, url), auth=auth,
                                          ssl_verify=ssl_verify, proxies=instance_proxy)
                except Exception as e:
                    # This will happen if there is no connection data to grab
                    self.log.debug("Couldn't grab connection data from vhost, {}: {}".format(vhost, e))

        # sometimes it seems to need to fall back to this
        if grab_all_data or not len(data):
            data = self._get_data(urlparse.urljoin(base_url, object_type), auth=auth,
                                  ssl_verify=ssl_verify, proxies=instance_proxy)

        stats = {vhost: 0 for vhost in vhosts}
        connection_states = defaultdict(int)
        for conn in data:
            if conn['vhost'] in vhosts:
                stats[conn['vhost']] += 1
                # 'state' does not exist for direct type connections.
                connection_states[conn.get('state', 'direct')] += 1

        for vhost, nb_conn in stats.iteritems():
            self.gauge('rabbitmq.connections', nb_conn, tags=['%s_vhost:%s' % (TAG_PREFIX, vhost)] + custom_tags)

        for conn_state, nb_conn in connection_states.iteritems():
            self.gauge('rabbitmq.connections.state', nb_conn, tags=['%s_conn_state:%s' % (TAG_PREFIX, conn_state)] + custom_tags)

    def alert(self, base_url, max_detailed, size, object_type, custom_tags):
        key = "%s%s" % (base_url, object_type)
        if key in self.already_alerted:
            # We have already posted an event
            return

        self.already_alerted.append(key)

        title = "RabbitMQ integration is approaching the limit on the number of %s that can be collected from on %s" % (
            object_type, self.hostname)
        msg = """%s %s are present. The limit is %s.
        Please get in touch with Datadog support to increase the limit.""" % (size, object_type, max_detailed)

        event = {
            "timestamp": int(time.time()),
            "event_type": EVENT_TYPE,
            "msg_title": title,
            "msg_text": msg,
            "alert_type": 'warning',
            "source_type_name": SOURCE_TYPE_NAME,
            "host": self.hostname,
            "tags": ["base_url:%s" % base_url, "host:%s" % self.hostname] + custom_tags,
            "event_object": "rabbitmq.limit.%s" % object_type,
        }

        self.event(event)

    def _limit_vhosts(self, instance):
        """
        Check to see if vhosts were specified in the instance
        it will return a boolean, True if they were.
        This allows the check to only query the wanted vhosts.
        """
        vhosts = instance.get('vhosts', [])
        return len(vhosts) > 0

    def _check_aliveness(self, instance, base_url, vhosts, custom_tags, auth=None, ssl_verify=True):
        """
        Check the aliveness API against all or a subset of vhosts. The API
        will return {"status": "ok"} and a 200 response code in the case
        that the check passes.
        """

        for vhost in vhosts:
            tags = ['vhost:%s' % vhost] + custom_tags
            # We need to urlencode the vhost because it can be '/'.
            path = u'aliveness-test/%s' % (urllib.quote_plus(vhost))
            aliveness_url = urlparse.urljoin(base_url, path)
            aliveness_proxy = self.get_instance_proxy(instance, aliveness_url)
            aliveness_response = self._get_data(aliveness_url, auth=auth, ssl_verify=ssl_verify, proxies=aliveness_proxy)
            message = u"Response from aliveness API: %s" % aliveness_response

            if aliveness_response.get('status') == 'ok':
                status = AgentCheck.OK
            else:
                status = AgentCheck.CRITICAL

            self.service_check('rabbitmq.aliveness', status, tags, message=message)<|MERGE_RESOLUTION|>--- conflicted
+++ resolved
@@ -226,19 +226,12 @@
                 limit_vhosts = vhosts
 
             # Generate metrics from the status API.
-<<<<<<< HEAD
-            self.get_stats(instance, base_url, QUEUE_TYPE, max_detailed[QUEUE_TYPE], specified[QUEUE_TYPE], limit_vhosts,
-                           custom_tags, auth=auth, ssl_verify=ssl_verify)
-            self.get_stats(instance, base_url, NODE_TYPE, max_detailed[NODE_TYPE], specified[NODE_TYPE], limit_vhosts,
-                           custom_tags, auth=auth, ssl_verify=ssl_verify)
-=======
-            self.get_stats(instance, base_url, EXCHANGE_TYPE, max_detailed[EXCHANGE_TYPE], specified[EXCHANGE_TYPE], custom_tags,
-                           auth=auth, ssl_verify=ssl_verify)
-            self.get_stats(instance, base_url, QUEUE_TYPE, max_detailed[QUEUE_TYPE], specified[QUEUE_TYPE], custom_tags,
-                           auth=auth, ssl_verify=ssl_verify)
-            self.get_stats(instance, base_url, NODE_TYPE, max_detailed[NODE_TYPE], specified[NODE_TYPE], custom_tags,
-                           auth=auth, ssl_verify=ssl_verify)
->>>>>>> 55780383
+            self.get_stats(instance, base_url, EXCHANGE_TYPE, max_detailed[EXCHANGE_TYPE], specified[EXCHANGE_TYPE],
+                           limit_vhosts, custom_tags, auth=auth, ssl_verify=ssl_verify)
+            self.get_stats(instance, base_url, QUEUE_TYPE, max_detailed[QUEUE_TYPE], specified[QUEUE_TYPE],
+                           limit_vhosts, custom_tags, auth=auth, ssl_verify=ssl_verify)
+            self.get_stats(instance, base_url, NODE_TYPE, max_detailed[NODE_TYPE], specified[NODE_TYPE],
+                           limit_vhosts, custom_tags, auth=auth, ssl_verify=ssl_verify)
 
             self.get_connections_stat(instance, base_url, CONNECTION_TYPE, vhosts, limit_vhosts, custom_tags,
                            auth=auth, ssl_verify=ssl_verify)
