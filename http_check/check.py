# (C) Datadog, Inc. 2010-2017
# All rights reserved
# Licensed under Simplified BSD License (see LICENSE)

# stdlib
from datetime import datetime
import _strptime # noqa
import os.path
import re
import socket
import ssl
import time
import warnings
from urlparse import urlparse

# 3rd party
import requests

from requests.adapters import HTTPAdapter
from requests.packages import urllib3
from requests.packages.urllib3.util import ssl_

from requests.packages.urllib3.exceptions import (
    SecurityWarning,
)
from requests.packages.urllib3.packages.ssl_match_hostname import \
    match_hostname

# project
from checks.network_checks import EventType, NetworkCheck, Status
from config import _is_affirmative
from util import headers as agent_headers

DEFAULT_EXPECTED_CODE = "(1|2|3)\d\d"
CONTENT_LENGTH = 200


class WeakCiphersHTTPSConnection(urllib3.connection.VerifiedHTTPSConnection):

    SUPPORTED_CIPHERS = (
        'ECDH+AESGCM:DH+AESGCM:ECDH+AES256:DH+AES256:ECDH+AES128:DH+AES:'
        'ECDH+HIGH:DH+HIGH:ECDH+3DES:DH+3DES:RSA+AESGCM:RSA+AES:RSA+HIGH:'
        'RSA+3DES:ECDH+RC4:DH+RC4:RSA+RC4:!aNULL:!eNULL:!EXP:-MD5:RSA+RC4+MD5'
    )

    def __init__(self, host, port, ciphers=None, **kwargs):
        self.ciphers = ciphers if ciphers is not None else self.SUPPORTED_CIPHERS
        super(WeakCiphersHTTPSConnection, self).__init__(host, port, **kwargs)

    def connect(self):
        # Add certificate verification
        conn = self._new_conn()

        resolved_cert_reqs = ssl_.resolve_cert_reqs(self.cert_reqs)
        resolved_ssl_version = ssl_.resolve_ssl_version(self.ssl_version)

        hostname = self.host
        if getattr(self, '_tunnel_host', None):
            # _tunnel_host was added in Python 2.6.3
            # (See:
            # http://hg.python.org/cpython/rev/0f57b30a152f)
            #
            # However this check is still necessary in 2.7.x

            self.sock = conn
            # Calls self._set_hostport(), so self.host is
            # self._tunnel_host below.
            self._tunnel()
            # Mark this connection as not reusable
            self.auto_open = 0

            # Override the host with the one we're requesting data from.
            hostname = self._tunnel_host

        # Wrap socket using verification with the root certs in trusted_root_certs
        self.sock = ssl_.ssl_wrap_socket(conn, self.key_file, self.cert_file,
                                         cert_reqs=resolved_cert_reqs,
                                         ca_certs=self.ca_certs,
                                         server_hostname=hostname,
                                         ssl_version=resolved_ssl_version,
                                         ciphers=self.ciphers)

        if self.assert_fingerprint:
            ssl_.assert_fingerprint(self.sock.getpeercert(binary_form=True), self.assert_fingerprint)
        elif resolved_cert_reqs != ssl.CERT_NONE \
                and self.assert_hostname is not False:
            cert = self.sock.getpeercert()
            if not cert.get('subjectAltName', ()):
                warnings.warn((
                    'Certificate has no `subjectAltName`, falling back to check for a `commonName` for now. '
                    'This feature is being removed by major browsers and deprecated by RFC 2818. '
                    '(See https://github.com/shazow/urllib3/issues/497 for details.)'),
                    SecurityWarning
                )
            match_hostname(cert, self.assert_hostname or hostname)

        self.is_verified = (resolved_cert_reqs == ssl.CERT_REQUIRED
                            or self.assert_fingerprint is not None)


class WeakCiphersHTTPSConnectionPool(urllib3.connectionpool.HTTPSConnectionPool):

    ConnectionCls = WeakCiphersHTTPSConnection


class WeakCiphersPoolManager(urllib3.poolmanager.PoolManager):

    def _new_pool(self, scheme, host, port):
        if scheme == 'https':
            return WeakCiphersHTTPSConnectionPool(host, port, **(self.connection_pool_kw))
        return super(WeakCiphersPoolManager, self)._new_pool(scheme, host, port)


class WeakCiphersAdapter(HTTPAdapter):
    """"Transport adapter" that allows us to use TLS_RSA_WITH_RC4_128_MD5."""

    def init_poolmanager(self, connections, maxsize, block=False, **pool_kwargs):
        # Rewrite of the
        # requests.adapters.HTTPAdapter.init_poolmanager method
        # to use WeakCiphersPoolManager instead of
        # urllib3's PoolManager
        self._pool_connections = connections
        self._pool_maxsize = maxsize
        self._pool_block = block

        self.poolmanager = WeakCiphersPoolManager(num_pools=connections,
                                                  maxsize=maxsize, block=block, strict=True, **pool_kwargs)


def get_ca_certs_path():
    """
    Get a path to the trusted certificates of the system
    """
    ca_certs = ['/opt/datadog-agent/embedded/ssl/certs/cacert.pem']

    try:
        import tornado
    except ImportError:
        # if `tornado` is not present, simply ignore its certificates
        pass
    else:
        ca_certs.append(os.path.join(os.path.dirname(tornado.__file__), 'ca-certificates.crt'))

    ca_certs.append('/etc/ssl/certs/ca-certificates.crt')

    for f in ca_certs:
        if os.path.exists(f):
            return f
    return None


class HTTPCheck(NetworkCheck):
    SOURCE_TYPE_NAME = 'system'
    SC_STATUS = 'http.can_connect'
    SC_SSL_CERT = 'http.ssl_cert'

    def __init__(self, name, init_config, agentConfig, instances):
        NetworkCheck.__init__(self, name, init_config, agentConfig, instances)

        self.ca_certs = init_config.get('ca_certs', get_ca_certs_path())


    def _load_conf(self, instance):
        # Fetches the conf
        method = instance.get('method', 'get')
        data = instance.get('data', {})
        tags = instance.get('tags', [])
        username = instance.get('username')
        password = instance.get('password')
        client_cert = instance.get('client_cert')
        client_key = instance.get('client_key')
        http_response_status_code = str(instance.get('http_response_status_code', DEFAULT_EXPECTED_CODE))
        timeout = int(instance.get('timeout', 10))
        config_headers = instance.get('headers', {})
        default_headers = _is_affirmative(instance.get("include_default_headers", True))
        if default_headers:
            headers = agent_headers(self.agentConfig)
        else:
            headers = {}
        headers.update(config_headers)
        url = instance.get('url')
        content_match = instance.get('content_match')
        reverse_content_match = _is_affirmative(instance.get('reverse_content_match', False))
        response_time = _is_affirmative(instance.get('collect_response_time', True))
        if not url:
            raise Exception("Bad configuration. You must specify a url")
        include_content = _is_affirmative(instance.get('include_content', False))
        ssl = _is_affirmative(instance.get('disable_ssl_validation', True))
        ssl_expire = _is_affirmative(instance.get('check_certificate_expiration', True))
        instance_ca_certs = instance.get('ca_certs', self.ca_certs)
        weakcipher = _is_affirmative(instance.get('weakciphers', False))
        ignore_ssl_warning = _is_affirmative(instance.get('ignore_ssl_warning', False))
        skip_proxy = _is_affirmative(instance.get('no_proxy', False))
        allow_redirects = _is_affirmative(instance.get('allow_redirects', True))

        return url, username, password, client_cert, client_key, method, data, http_response_status_code, timeout, include_content,\
            headers, response_time, content_match, reverse_content_match, tags, ssl, ssl_expire, instance_ca_certs,\
            weakcipher, ignore_ssl_warning, skip_proxy, allow_redirects

    def _check(self, instance):
        addr, username, password, client_cert, client_key, method, data, http_response_status_code, timeout, include_content, headers,\
            response_time, content_match, reverse_content_match, tags, disable_ssl_validation,\
            ssl_expire, instance_ca_certs, weakcipher, ignore_ssl_warning, skip_proxy, allow_redirects = self._load_conf(instance)
        start = time.time()

        def send_status_up(logMsg):
            self.log.debug(logMsg)
            service_checks.append((
                self.SC_STATUS, Status.UP, "UP"
            ))

        def send_status_down(loginfo, message):
            self.log.info(loginfo)
            if include_content:
                message += '\nContent: {}'.format(content[:CONTENT_LENGTH])
            service_checks.append((
                self.SC_STATUS,
                Status.DOWN,
                message
            ))

        service_checks = []
        try:
            parsed_uri = urlparse(addr)
            self.log.debug("Connecting to %s" % addr)
            if disable_ssl_validation and parsed_uri.scheme == "https" and not ignore_ssl_warning:
                self.warning("Skipping SSL certificate validation for %s based on configuration"
                             % addr)

            instance_proxy = self.get_instance_proxy(instance, addr)
            self.log.debug("Proxies used for %s - %s", addr, instance_proxy)

            auth = None
            if username is not None and password is not None:
                auth = (username, password)

            sess = requests.Session()
            sess.trust_env = False
            if weakcipher:
                base_addr = '{uri.scheme}://{uri.netloc}/'.format(uri=parsed_uri)
                sess.mount(base_addr, WeakCiphersAdapter())
                self.log.debug("Weak Ciphers will be used for {0}. Suppoted Cipherlist: {1}".format(
                    base_addr, WeakCiphersHTTPSConnection.SUPPORTED_CIPHERS))

            r = sess.request(method.upper(), addr, auth=auth, timeout=timeout, headers=headers,
                             proxies = instance_proxy, allow_redirects=allow_redirects,
                             verify=False if disable_ssl_validation else instance_ca_certs,
                             json = data if method == 'post' and isinstance(data, dict) else None,
                             data = data if method == 'post' and isinstance(data, basestring) else None,
                             cert = (client_cert, client_key) if client_cert and client_key else None)

        except (socket.timeout, requests.exceptions.ConnectionError, requests.exceptions.Timeout) as e:
            length = int((time.time() - start) * 1000)
            self.log.info("%s is DOWN, error: %s. Connection failed after %s ms"
                          % (addr, str(e), length))
            service_checks.append((
                self.SC_STATUS,
                Status.DOWN,
                "%s. Connection failed after %s ms" % (str(e), length)
            ))

        except socket.error as e:
            length = int((time.time() - start) * 1000)
            self.log.info("%s is DOWN, error: %s. Connection failed after %s ms"
                          % (addr, repr(e), length))
            service_checks.append((
                self.SC_STATUS,
                Status.DOWN,
                "Socket error: %s. Connection failed after %s ms" % (repr(e), length)
            ))

        except Exception as e:
            length = int((time.time() - start) * 1000)
            self.log.error("Unhandled exception %s. Connection failed after %s ms"
                           % (str(e), length))
            raise

        tags_list = list(tags)
        tags_list.append('url:%s' % addr)

        # Only report this metric if the site is not down
        if response_time and not service_checks:
            # Stop the timer as early as possible
            running_time = time.time() - start
            # Store tags in a temporary list so that we don't modify the global tags data structure
<<<<<<< HEAD
=======
            tags_list = list(tags)

            # Only add the URL tag if it's not already present
            if not filter(re.compile('^url:').match, tags_list):
                tags_list.append('url:%s' % addr)

>>>>>>> e179800c
            self.gauge('network.http.response_time', running_time, tags=tags_list)

        # Check HTTP response status code
        if not (service_checks or re.match(http_response_status_code, str(r.status_code))):
            if http_response_status_code == DEFAULT_EXPECTED_CODE:
                expected_code = "1xx or 2xx or 3xx"
            else:
                expected_code = http_response_status_code

            message = "Incorrect HTTP return code for url %s. Expected %s, got %s." % (
                addr, expected_code, str(r.status_code))
            if include_content:
                message += '\nContent: {}'.format(r.content[:CONTENT_LENGTH])

            self.log.info(message)

            service_checks.append((
                self.SC_STATUS,
                Status.DOWN,
                message
            ))

        if not service_checks:
            # Host is UP
            # Check content matching is set
            if content_match:
                # r.text is the response content decoded by `requests`, of type `unicode`
                content = r.text if type(content_match) is unicode else r.content
                if re.search(content_match, content, re.UNICODE):
                    if reverse_content_match:
                        send_status_down("%s is found in return content with the reverse_content_match option" % content_match,
                            'Content "%s" found in response with the reverse_content_match' % content_match)
                    else:
                        send_status_up("%s is found in return content" % content_match)

                else:
                    if reverse_content_match:
                        send_status_up("%s is not found in return content with the reverse_content_match option" % content_match)
                    else:
                        send_status_down("%s is not found in return content" % content_match,
                            'Content "%s" not found in response.' % content_match)

            else:
                send_status_up("%s is UP" % addr)

        # Report status metrics as well
        if service_checks:
            can_status = 1 if service_checks[0][1] == "UP" else 0
            self.gauge('network.http.can_connect', can_status, tags=tags_list)
 
            # cant_connect is useful for top lists
            cant_status = 0 if service_checks[0][1] == "UP" else 1
            self.gauge('network.http.cant_connect', cant_status, tags=tags_list)

        if ssl_expire and parsed_uri.scheme == "https":
            status, days_left,msg = self.check_cert_expiration(instance, timeout, instance_ca_certs)

            tags_list = list(tags)
            tags_list.append('url:%s' % addr)
            self.gauge('http.ssl.days_left', days_left, tags=tags_list)

            service_checks.append((
                self.SC_SSL_CERT, status, msg
            ))

        return service_checks

    # FIXME: 5.3 drop this function
    def _create_status_event(self, sc_name, status, msg, instance):
        # Create only this deprecated event for old check
        if sc_name != self.SC_STATUS:
            return
        # Get the instance settings
        url = instance.get('url', None)
        name = instance.get('name', None)
        nb_failures = self.statuses[name][sc_name].count(Status.DOWN)
        nb_tries = len(self.statuses[name][sc_name])
        tags = instance.get('tags', [])
        tags_list = []
        tags_list.extend(tags)

        # Only add the URL tag if it's not already present
        if not filter(re.compile('^url:').match, tags_list):
            tags_list.append('url:%s' % url)

        # Get a custom message that will be displayed in the event
        custom_message = instance.get('message', "")
        if custom_message:
            custom_message += " \n"

        # Let the possibility to override the source type name
        instance_source_type_name = instance.get('source_type', None)
        if instance_source_type_name is None:
            source_type = "%s.%s" % (NetworkCheck.SOURCE_TYPE_NAME, name)
        else:
            source_type = "%s.%s" % (NetworkCheck.SOURCE_TYPE_NAME, instance_source_type_name)

        # Get the handles you want to notify
        notify = instance.get('notify', self.init_config.get('notify', []))
        notify_message = ""
        if notify:
            notify_list = []
            for handle in notify:
                notify_list.append("@%s" % handle.strip())
            notify_message = " ".join(notify_list) + " \n"

        if status == Status.DOWN:
            # format the HTTP response body into the event
            if isinstance(msg, tuple):
                code, reason, content = msg

                # truncate and html-escape content
                if len(content) > 200:
                    content = content[:197] + '...'

                msg = u"%d %s\n\n%s" % (code, reason, content)
                msg = msg.rstrip()

            title = "[Alert] %s reported that %s is down" % (self.hostname, name)
            alert_type = "error"
            msg = u"%s %s %s reported that %s (%s) failed %s time(s) within %s last attempt(s)."\
                " Last error: %s" % (notify_message, custom_message, self.hostname,
                                     name, url, nb_failures, nb_tries, msg)
            event_type = EventType.DOWN

        else:  # Status is UP
            title = "[Recovered] %s reported that %s is up" % (self.hostname, name)
            alert_type = "success"
            msg = u"%s %s %s reported that %s (%s) recovered" \
                % (notify_message, custom_message, self.hostname, name, url)
            event_type = EventType.UP

        return {
            'timestamp': int(time.time()),
            'event_type': event_type,
            'host': self.hostname,
            'msg_text': msg,
            'msg_title': title,
            'alert_type': alert_type,
            "source_type_name": source_type,
            "event_object": name,
            "tags": tags_list
        }

    def report_as_service_check(self, sc_name, status, instance, msg=None):
        instance_name = self.normalize(instance['name'])
        url = instance.get('url', None)
        tags = instance.get('tags', [])
        tags.append("instance:{0}".format(instance_name))

        # Only add the URL tag if it's not already present
        if not filter(re.compile('^url:').match, tags):
            tags.append('url:{0}'.format(url))

        if sc_name == self.SC_STATUS:
            # format the HTTP response body into the event
            if isinstance(msg, tuple):
                code, reason, content = msg

                # truncate and html-escape content
                if len(content) > 200:
                    content = content[:197] + '...'

                msg = u"%d %s\n\n%s" % (code, reason, content)
                msg = msg.rstrip()

        self.service_check(sc_name,
                           NetworkCheck.STATUS_TO_SERVICE_CHECK[status],
                           tags=tags,
                           message=msg
                           )

    def check_cert_expiration(self, instance, timeout, instance_ca_certs):
        warning_days = int(instance.get('days_warning', 14))
        critical_days = int(instance.get('days_critical', 7))
        url = instance.get('url')

        o = urlparse(url)
        host = o.hostname
        server_name = instance.get('ssl_server_name', o.hostname)

        port = o.port or 443

        try:
            sock = socket.socket(socket.AF_INET, socket.SOCK_STREAM)
            sock.settimeout(float(timeout))
            sock.connect((host, port))
            context = ssl.SSLContext(ssl.PROTOCOL_SSLv23)
            context.verify_mode = ssl.CERT_REQUIRED
            context.check_hostname = True
            context.load_verify_locations(instance_ca_certs)
            ssl_sock = context.wrap_socket(sock, server_hostname=server_name)
            cert = ssl_sock.getpeercert()

        except Exception as e:
            self.log.debug("Site is down, unable to connect to get cert expiration: %s", e)
            return Status.DOWN, 0, "%s" % (str(e))

        exp_date = datetime.strptime(cert['notAfter'], "%b %d %H:%M:%S %Y %Z")
        days_left = exp_date - datetime.utcnow()

        self.log.debug("Exp_date: %s", exp_date)
        self.log.debug("days_left: %s", days_left)

        if days_left.days < 0:
            return Status.DOWN, days_left.days,"Expired by {0} days".format(days_left.days)

        elif days_left.days < critical_days:
            return Status.CRITICAL, days_left.days,"This cert TTL is critical: only {0} days before it expires"\
                .format(days_left.days)

        elif days_left.days < warning_days:
            return Status.WARNING,days_left.days, "This cert is almost expired, only {0} days left"\
                .format(days_left.days)

        else:
            return Status.UP, days_left.days,"Days left: {0}".format(days_left.days)<|MERGE_RESOLUTION|>--- conflicted
+++ resolved
@@ -275,23 +275,16 @@
                            % (str(e), length))
             raise
 
+        # Store tags in a temporary list so that we don't modify the global tags data structure
         tags_list = list(tags)
-        tags_list.append('url:%s' % addr)
-
+        # Only add the URL tag if it's not already present
+        if not filter(re.compile('^url:').match, tags_list):
+            tags_list.append('url:%s' % addr)
+                
         # Only report this metric if the site is not down
         if response_time and not service_checks:
             # Stop the timer as early as possible
             running_time = time.time() - start
-            # Store tags in a temporary list so that we don't modify the global tags data structure
-<<<<<<< HEAD
-=======
-            tags_list = list(tags)
-
-            # Only add the URL tag if it's not already present
-            if not filter(re.compile('^url:').match, tags_list):
-                tags_list.append('url:%s' % addr)
-
->>>>>>> e179800c
             self.gauge('network.http.response_time', running_time, tags=tags_list)
 
         # Check HTTP response status code
