--- conflicted
+++ resolved
@@ -17,11 +17,8 @@
     'apache',
     'aspdotnet',
     'btrfs',
-<<<<<<< HEAD
+    'ceph',
     'consul',
-=======
-    'ceph',
->>>>>>> fd85bba4
     'datadog_checks_base',
     'directory',
     'disk',
