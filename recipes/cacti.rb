include_recipe 'datadog::dd-agent'

# Import cacti data
#
# Assuming you have 1 cacti server
# you need to set up the following attributes.
#
# The `rrd_whitelist` is a path to a text file that has a list of patterns,
# one per line, that should be fetched. If no whitelist is specified, all
# metrics will be fetched, which may be an expensive operation.
# We recommand that you set up a white list.
#
# The `field_names` is an optional parameter to specify which field_names
# should be used to determine if a device is a real device. You can let it
# commented out as the default values should satisfy your needs.
# You can run the following query to determine your field names:
#       SELECT
#            h.hostname as hostname,
#            hsc.field_value as device_name,
#            dt.data_source_path as rrd_path,
#            hsc.field_name as field_name
#        FROM data_local dl
#            JOIN host h on dl.host_id = h.id
#            JOIN data_template_data dt on dt.local_data_id = dl.id
#            LEFT JOIN host_snmp_cache hsc on h.id = hsc.host_id
#                AND dl.snmp_index = hsc.snmp_index
#        WHERE dt.data_source_path IS NOT NULL
#        AND dt.data_source_path != ''
#
# node.datadog.cacti.instances = [
#                                 {
#                                  mysql_host: 'localhost',
#                                  mysql_user: 'cacti',
#                                  mysql_password: 'secret',
#                                  rrd_path: '/path/to/rrd/rra',
#                                  rrd_whitelist: '/path/to/rrd_whitelist.txt',
#                                  field_names: ['dskDevice', 'ifIndex', 'ifName']
#                                 }
#                                ]

datadog_monitor 'cacti' do
  instances node['datadog']['cacti']['instances']
<<<<<<< HEAD
  logs node['datadog']['cacti']['logs']
=======
  action :add
  notifies :restart, 'service[datadog-agent]' if node['datadog']['agent_start']
>>>>>>> e505416e
end<|MERGE_RESOLUTION|>--- conflicted
+++ resolved
@@ -40,10 +40,7 @@
 
 datadog_monitor 'cacti' do
   instances node['datadog']['cacti']['instances']
-<<<<<<< HEAD
   logs node['datadog']['cacti']['logs']
-=======
   action :add
   notifies :restart, 'service[datadog-agent]' if node['datadog']['agent_start']
->>>>>>> e505416e
 end