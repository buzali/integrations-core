--- conflicted
+++ resolved
@@ -19,10 +19,7 @@
 
 datadog_monitor 'kyototycoon' do
   instances node['datadog']['kyototycoon']['instances']
-<<<<<<< HEAD
   logs node['datadog']['kyototycoon']['logs']
-=======
   action :add
   notifies :restart, 'service[datadog-agent]' if node['datadog']['agent_start']
->>>>>>> e505416e
 end